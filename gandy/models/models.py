"""Parent uncertainty model class implimentation

The structure of GANdy's uncertainty models are defined here. Specific model
type sublass in this module. The models store required shapes, predictors, and
losses for training sessions. They wrap predictors methods in order to accompl-
ish building, training, predicting, and evaluateing.

    Typical usage:
    Not meant to be interacted with directly. Subclasses must define
    `_build`, `_train`, and `_predict` in order to function properly.
"""
<<<<<<< HEAD
## imports
import time
from typing import Tuple, Iterable, Any, Object, Type

import numpy

import gandy.quality_est.metrics
=======
# imports
from typing import Tuple, Iterable, Any, Type, Callable, Union

import numpy

# import gandy.metrics
>>>>>>> 2051a98f

# typing
Array = Type[numpy.ndarray]


class NotImplimented(Warning):
    """Warning to indicate that a child class has not yet implimented necessary
    methods. """
    # pseudocode
    # . define the exception
    pass


class UncertaintyModel:
    """Parent uncertainty model class structure.

    Defines the structure for uncertainty models, with method wrappers for eg.
    training, predicting accessing the predictor itself in `self.model`. The
    `build` method, ran in init, creates the predictor according to the user's
    kwargs and allows for the creation of different complex models eg. GAN vs
    BNN to fit the same parent format. The method also impliments data format
    checking.

    Class will raise NotImplimented exception on methods not defined as necess-
    ary in children: `_build`, `_train`, `_predict`

    Args:
        xshape (tuple of int):
            shape of example data, excluding the first dimension
        yshape (tuple of int):
            shape of target data, excluding the first dimension
        **kwargs:
            keyword arguments to pass to the build method
            
    Attributes:
        sessions (list of tuple): 
            Stored losses from training sessions. When train is called, a new
            tuple is appended of (session name, losses) where losses is 
            determined by the output of _train.
    """
<<<<<<< HEAD
    
    ## to contain dictionary of callable metric classes from the metrics module
    metrics = gandy.quality_est.metrics
=======

    # to contain dictionary of callable metric classes from the metrics module
    metrics = {}  # gandy.metrics.metric_codex
>>>>>>> 2051a98f
    """Available metrics defined in gandy.metrics"""

    def __init__(self,
                 xshape: Tuple[int],
                 yshape: Tuple[int],
                 **kwargs):
        # pseudocode
        # . set self shapes
        # . assign self model by running build function
        # . create empty sessions list
        return

    def check(self,
              Xs: Iterable,
              Ys: Iterable = None,
              **kwargs) -> Tuple[Array]:
        """Attempt to format incoming data.

        Assures that a passed set of data has the correct datatypes
        and shapes for the model. Transforms it to numpy if not already.

        Args:
            Xs (iterable): examples data to check
            Ys (iterable): label data to check, if present. Default None.

        Returns:
            tuple of ndarrays:
                Xs, the formated X data
                Ys, the formated Y data if present
        """
        # pseudocode
        # . assert data type has shape attribute
        # . check shapes of Xs and Ys against self shapes
        # . raise error if do not match
        # . convert to numpy
        if Ys:
            return Xs, Ys
        else:
            return Xs

    def build(self, **kwargs):
        """Construct and store the predictor.

        Build a model according to `_build` and assign to `self.model`

        Args:
            **kwargs:
                keyword arguments to pass to `_build`
        """
        # pseudocode
        # . set self model to _build
        return

    def _build(self, *args, **kwargs) -> Callable:
        """Construct and return the predictor.

        Must be implimented in child class. To creates and returns a predictor
        with keyword argument inputs. Raises not implimented warning.

        Args:
            *args:
                arguments defined in child
            **kwargs:
                keyword arguments/hyperparemeters for predictor init.

        Raises:
            NotImplimented:
                warning that child class has not overloaded this method
        Returns:
            None:
                children will return the predictor
        """
        # pseudocode
        # . raise not implimented
        model = None
        return model

    def train(self,
              Xs: Iterable,
<<<<<<< HEAD
              Ys: Iterable, 
              session: str = None, 
              metric: Union[str, Callable] = None,
=======
              Ys: Iterable,
              metric: Union[str, Callable],
              session: str = None,
>>>>>>> 2051a98f
              **kwargs):
        """Train the predictor for one session, handled by `_train`.

        Trains the stored predictor for a single session according to the
        protocol in `_train`. Stores any returned quantities eg. losses
        in the `sessions` attribute.

        Args:
            Xs (Iterable):
                Examples data.
            Ys (Iterable):
                Label data that is targeted for metrics.
            session (str):
                Name of training session for storing in losses. default None,
                use clock time.
            metric (str):
                Metric to use, a key in UncertaintyModel.metrics or a metric
                objectthat takes as input true, predicted, and uncertainty
                values.
            **kwargs:
                Keyword arguments to pass to `_train` and assign non-default \
                training parameters.
        """
        # pseudocode
        # . check data inputs with check method - conver to numpy
        # . get metric method
        # . execute _train with formated data and metric (?)
        # . update session losses with session _train losses
        return

    def _train(self,
               Xs: Array,
               Ys: Array,
               metric: Callable = None
               *args,
               **kwargs) -> Any:
        """Train the predictor.

        Must be implimented in child class. Trains the stored predictor
        and returns any losses or desired metrics. Up to child to accept
        metric.

        Args:
            Xs (Array):
                Examples data to train on.
<<<<<<< HEAD
            Ys (Array): 
                Label data that is targeted for metrics for training. 
            metric (callable):
                Metric to use, takes true, predicted, uncertainties to
                compute a score.
=======
            Ys (Array):
                Label data that is targeted for metrics for training.
>>>>>>> 2051a98f
            *args:
                Positional arguments to be defined by child.
            **kwargs:
                Keyword arguments to assign non-default training parameters or
                pass to nested functions.

        Returns:
            any:
                Desired tracking of losses during training. Not implimented
                here, and returns None.
        """
        # psudocode
        # . raise not implimented
        losses = None
        return losses

    def predict(self,
                Xs: Iterable,
                uc_threshold: float = None,
                **kwargs) -> Tuple[Array]:
        """Make predictions on a set of data and return predictions and
        uncertainty arrays.

        For a set of incoming data, check it and make predictions with the
        stored model according to `_predict`. Optionally flag predictions whose
        uncertainties excede a desired threshhold.

        Args:
            Xs (Iterable):
                Examples data to make predictions of.
            uc_threshold (float): acceptible amount of uncertainty.
                Predictions of higher ucertainty values will be flagged
            **kwargs: keyword arguments to pass to `_predict`

        Returns:
            tuple of ndarray:
                array of predictions of targets with the same length as Xs
                array of prediction uncertainties of targets withthe same
                    length as Xs
                (optional) array of flags of uncertain predictions higher
                    than threshhold of same length as Xs
        """
        # pseudocode
        # . check X data with check function
        # . run _predict to return predictions and uncertainties
        # . if threshhold, return predictions, uncertainties, and flags
        predictions, uncertainties, flags = None, None, None
        return predictions, uncertainties, flags

    def _predict(self,
                 Xs: Array,
                 *args,
                 **kwargs):
        """Make predictions on a set of data and return predictions and uncertain-
        ty arrays.

        Must be implimented by child class. Makes predictions on data using
        model at self.model and any other stored objects.

        Args:
            Xs (ndarray):
                Example data to make predictions on.
            *args:
                Positional arguments to be defined by child.
            **kwargs:
                Keyword arguments for predicting.

        Returns:
            tuple of ndarray:
                array of predictions of targets with the same length as Xs
                array of prediction uncertainties of targets withthe same
                    length as Xs
        """
        # psuedocode
        # . raise not implimented
        # . set pred, unc to None
        predictions, uncertainties = None, None
        return predictions, uncertainties
<<<<<<< HEAD
    
    def _get_metric(self, metric_in: Union[None, Callable, str]):
        """Accesses gandy metrics to retrieve the correct metric depending on
        input
        
        Args:
            metric_in (str, callable, None):
                metric name to get or callable to use"""
        ## if statement, None, string, callable
        return metric_out
    
    def score(self, 
=======

    def score(self,
>>>>>>> 2051a98f
              Xs: Iterable,
              Ys: Iterable,
              metric: Union[str, Callable],
              **kwargs) -> Tuple[float, Array]:
        """Make predictions and score the results according to a defined metric.

        For a set of labeled example data, use the the defined `_predict`
        method to make predictions on the data. Then, compare them to the true
        labels according to a desired metric.

        Args:
            Xs (Iterable):
                Examples data to make predictions on.
            Ys (Iterable):
                Labels of data.
            metric (str):
                Metric to use, a key in UncertaintyModel.metrics or a metric
                object that takes as input true, predicted, and uncertainty
                values.
            **kwargs: keyword arguments to pass to `_predict`

        Returns:
            float:
                Total score according to metric.
            ndarray:
                Score array for each prediction.
        """
<<<<<<< HEAD
        ## pseudocode
        #. get metric
        #. check
        #. predictions, uncertainties = execute self.predict on Xs
        #. pass predictions, uncertainties to metric get back costs
        return metric_value, metric_values
    
    def save(self, 
             filename: str, 
=======
        # pseudocode
        # . if statement to get metric object from metrics or specified
        # . else raise undefined metric
        # . check data
        # . predictions, uncertainties = execute self._predict on Xs
        # . pass predictions, uncertainties to metric get back costs
        metric_value, metric_values = None, None
        return metric_value, metric_values

    def save(self,
             filename: str,
>>>>>>> 2051a98f
             **kwargs):
        """Save the model out of memory to the hard drive by specified format.

        Save to model to hardrive as two files, "`filename`.json" and
        "`filename`.XX" where the XX is determined by the predictor type

        Args:
            filename (str):
                path to save model to, no extension
            **kwargs:
                keyword arguments to pass to _save, child specified method
        """
        # pseudocode
        # . execute _save with filename
        # . save json with xshape, yshape, sesssions, etc.
        return

    def _save(filename: str,
              **kwargs):
        """Method defined by child to save the predictor.

        Method must save into memory the object at self.model

        Args:
            filename (str):
                name of file to save model to
        """
        # raise not implimented
        return

    @classmethod
    def load(cls,
             filename: str,
             **kwargs):
        """Load a model from hardrive at filename.

        From two files, "`filename`.json" and "`filename`.XX" where the XX is
        determined by the predictor type, load the model into memory.

        Args:
            filename (str):
                path of file to load
            **kwargs:
                keyword arguments to pass to _load

        Returns:
            instance of class: the loaded UncertaintyModel
        """
        # pseudocode
        # . load the json and run cls(args)
        # . predictor = _load
        # . instance._model = predictor
        instance = None
        return instance

    def _load(self,
              filename: str,
              **kwargs):
        """Method defined by child to load a predictor into memory.

        Loads the object to be assigned to self.model.

        Args:
            filename (str):
                path of file to load
        """
        # raise not implimented
        model = None
        return model

    @property
    def model(self):
        """predictor: the overall predictor model"""
        return self._model

    @model.setter
    def model(self, new_model):
        # raise exception does not support direct setting, use build function
        return

    @model.deleter
    def model(self):
        # print message about deleting model, build needs to be ran
        return

    @property
    def xshape(self):
        """tuple of int: shape of example features"""
        return self._xshape

    @xshape.setter
    def xshape(self, new_xshape):
        # test new shape, delete model
        self._xshape = new_xshape
        return

    @property
    def yshape(self):
        """tuple of int: shape of example label"""
        return self._yshape

    @yshape.setter
    def yshape(self, new_yshape):
        # test new shape, delete model
        self._yshape = new_yshape
        return<|MERGE_RESOLUTION|>--- conflicted
+++ resolved
@@ -9,22 +9,13 @@
     Not meant to be interacted with directly. Subclasses must define
     `_build`, `_train`, and `_predict` in order to function properly.
 """
-<<<<<<< HEAD
-## imports
-import time
-from typing import Tuple, Iterable, Any, Object, Type
-
-import numpy
-
-import gandy.quality_est.metrics
-=======
+
 # imports
 from typing import Tuple, Iterable, Any, Type, Callable, Union
 
 import numpy
 
-# import gandy.metrics
->>>>>>> 2051a98f
+import gandy.quality_est.metrics
 
 # typing
 Array = Type[numpy.ndarray]
@@ -58,22 +49,16 @@
             shape of target data, excluding the first dimension
         **kwargs:
             keyword arguments to pass to the build method
-            
+
     Attributes:
-        sessions (list of tuple): 
+        sessions (list of tuple):
             Stored losses from training sessions. When train is called, a new
-            tuple is appended of (session name, losses) where losses is 
+            tuple is appended of (session name, losses) where losses is
             determined by the output of _train.
     """
-<<<<<<< HEAD
-    
-    ## to contain dictionary of callable metric classes from the metrics module
+    # to contain dictionary of callable metric classes from the metrics module
     metrics = gandy.quality_est.metrics
-=======
-
-    # to contain dictionary of callable metric classes from the metrics module
-    metrics = {}  # gandy.metrics.metric_codex
->>>>>>> 2051a98f
+
     """Available metrics defined in gandy.metrics"""
 
     def __init__(self,
@@ -153,15 +138,10 @@
 
     def train(self,
               Xs: Iterable,
-<<<<<<< HEAD
-              Ys: Iterable, 
-              session: str = None, 
-              metric: Union[str, Callable] = None,
-=======
+
               Ys: Iterable,
               metric: Union[str, Callable],
               session: str = None,
->>>>>>> 2051a98f
               **kwargs):
         """Train the predictor for one session, handled by `_train`.
 
@@ -195,8 +175,8 @@
     def _train(self,
                Xs: Array,
                Ys: Array,
-               metric: Callable = None
                *args,
+               metric: Callable = None,
                **kwargs) -> Any:
         """Train the predictor.
 
@@ -207,16 +187,11 @@
         Args:
             Xs (Array):
                 Examples data to train on.
-<<<<<<< HEAD
-            Ys (Array): 
-                Label data that is targeted for metrics for training. 
+            Ys (Array):
+                Label data that is targeted for metrics for training.
             metric (callable):
                 Metric to use, takes true, predicted, uncertainties to
                 compute a score.
-=======
-            Ys (Array):
-                Label data that is targeted for metrics for training.
->>>>>>> 2051a98f
             *args:
                 Positional arguments to be defined by child.
             **kwargs:
@@ -295,23 +270,19 @@
         # . set pred, unc to None
         predictions, uncertainties = None, None
         return predictions, uncertainties
-<<<<<<< HEAD
-    
+
     def _get_metric(self, metric_in: Union[None, Callable, str]):
         """Accesses gandy metrics to retrieve the correct metric depending on
         input
-        
+
         Args:
             metric_in (str, callable, None):
                 metric name to get or callable to use"""
-        ## if statement, None, string, callable
+        # if statement, None, string, callable
+        metric_out = None
         return metric_out
-    
-    def score(self, 
-=======
 
     def score(self,
->>>>>>> 2051a98f
               Xs: Iterable,
               Ys: Iterable,
               metric: Union[str, Callable],
@@ -339,17 +310,6 @@
             ndarray:
                 Score array for each prediction.
         """
-<<<<<<< HEAD
-        ## pseudocode
-        #. get metric
-        #. check
-        #. predictions, uncertainties = execute self.predict on Xs
-        #. pass predictions, uncertainties to metric get back costs
-        return metric_value, metric_values
-    
-    def save(self, 
-             filename: str, 
-=======
         # pseudocode
         # . if statement to get metric object from metrics or specified
         # . else raise undefined metric
@@ -361,7 +321,6 @@
 
     def save(self,
              filename: str,
->>>>>>> 2051a98f
              **kwargs):
         """Save the model out of memory to the hard drive by specified format.
 
