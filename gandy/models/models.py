"""Parent uncertainty model class implimentation

The structure of GANdy's uncertainty models are defined here. Specific model
type sublass in this module. The models store required shapes, predictors, and
losses for training sessions. They wrap predictors methods in order to accompl-
ish building, training, predicting, and evaluateing.

    Typical usage:
    Not meant to be interacted with directly. Subclasses must define
    `_build`, `_train`, and `_predict` in order to function properly.
"""

# imports
<<<<<<< HEAD
=======
import sys
>>>>>>> f88620b1
import time
from typing import Tuple, Iterable, Any, Type, Callable, Union

import numpy

import gandy.quality_est.metrics

# typing
Array = Type[numpy.ndarray]


class NotImplimented(Exception):
    """Warning to indicate that a child class has not yet implimented necessary
    methods.

    Args:
<<<<<<< HEAD
        inst - the class instance that raises this exception
    """

    def __init__(self, inst):
        self.message = """This method has not yet been implimented by
 this class: `{}`.""".format(inst.__class__)
=======
        inst (object): the class instance that raises this exception
        caller (str): method name
    """

    def __init__(self, inst, caller):
        self.message = """This method {} has not yet been implimented by
 this class: `{}`.""".format(caller, inst.__class__)
>>>>>>> f88620b1
        super().__init__(self.message)
        return


class UncertaintyModel:
    """Parent uncertainty model class structure.

    Defines the structure for uncertainty models, with method wrappers for eg.
    training, predicting accessing the predictor itself in `self.model`. The
    `build` method, ran in init, creates the predictor according to the user's
    kwargs and allows for the creation of different complex models eg. GAN vs
    BNN to fit the same parent format. The method also impliments data format
    checking.

    Class will raise NotImplimented exception on methods not defined as necess-
    ary in children: `_build`, `_train`, `_predict`

    Args:
        xshape (tuple of int):
            shape of example data, excluding the first dimension
        yshape (tuple of int):
            shape of target data, excluding the first dimension
        **kwargs:
            keyword arguments to pass to the build method

    Attributes:
<<<<<<< HEAD
        sessions (list of tuple):
            Stored losses from training sessions. When train is called, a new
            tuple is appended of (session name, losses) where losses is
            determined by the output of _train.
    """
    metrics = gandy.quality_est.metrics
    """Available metrics defined in gandy.metrics"""
=======
        sessions (dict):
            Stored losses from training sessions. When train is called, a new
            item is added of `session name`: `losses` where losses is
            determined by the output of _train.
    """
    metrics = gandy.quality_est.metrics
    """Available metrics defined in gandy.quality_est.metrics.metrics"""
>>>>>>> f88620b1

    def __init__(self,
                 xshape: Tuple[int],
                 yshape: Tuple[int],
                 **kwargs):
        self._model = None
        self.xshape = xshape
        self.yshape = yshape
        self.sessions = {}
        self.build(**kwargs)
        return

    def check(self,
              Xs: Iterable,
              Ys: Iterable = None,
              **kwargs) -> Tuple[Array]:
        """Attempt to format incoming data.

        Assures that a passed set of data has the correct datatypes
        and shapes for the model. Transforms it to numpy if not already.

        Args:
            Xs (iterable): examples data to check
            Ys (iterable): label data to check, if present. Default None.

        Returns:
            Xs (ndarray): the formated X data
            (optional) Ys (ndarray): the formated Y data if present
        """
        if hasattr(Xs, 'shape'):
            pass
        else:
            raise AttributeError('Xs has no shape attribute, ensure the\
 passed data has a shape')
        if Ys is not None:
            if hasattr(Ys, 'shape'):
                pass
            else:
                raise AttributeError('Ys has no shape attribute, ensure the\
 passed data has a shape')

        try:
            Xs_ = numpy.array(Xs).astype(numpy.float64)
        except ValueError:
            raise TypeError('X data contains non numerics.')

        try:
            Xs_ = Xs_.reshape(-1, *self.xshape)
            if len(Xs_) != len(Xs):
                raise ValueError()
        except ValueError:
            raise ValueError('Cannot reshape X data ({}) to the model input\
 shape ({}). ensure the correct shape of data'.format(
                Xs.shape[1:], self.xshape)
            )
        if Ys is not None:
            Ys_ = numpy.array(Ys)
            try:
                Ys_ = Ys_.reshape(-1, *self.yshape)
                if len(Ys_) != len(Ys):
                    raise ValueError()
            except ValueError:
                raise ValueError('Cannot reshape Y data ({}) to the model\
 input shape ({}). ensure the correct shape of data'.format(
                    Ys.shape[1:], self.yshape)
                )
            if len(Xs_) == len(Ys_):
                pass
            else:
                raise ValueError('X and Y data do not have the same number of\
 examples. Ensure the data are example pairs.')
            return Xs_, Ys_
        else:
            return Xs_

    def build(self, **kwargs):
        """Construct and store the predictor.

        Build a model according to `_build` and assign to `self.model`

        Args:
            **kwargs:
                keyword arguments to pass to `_build`
        """
        self._model = self._build(**kwargs)
        return

    def _build(self, **kwargs) -> Callable:
        """Construct and return the predictor.

        Must be implimented in child class. To creates and returns a predictor
        with keyword argument inputs. Raises not implimented warning.

        Args:
            **kwargs:
                keyword arguments/hyperparemeters for predictor init.

        Raises:
            NotImplimented:
                warning that child class has not overloaded this method

        Returns:
            None:
                children will return the predictor
        """
<<<<<<< HEAD
        raise NotImplimented(self)
=======
        raise NotImplimented(sys._getframe().f_code.co_name, self)
>>>>>>> f88620b1
        model = None
        return model

    def train(self,
              Xs: Iterable,
              Ys: Iterable,
              metric: Union[str, Callable] = None,
              session: str = None,
              **kwargs):
        """Train the predictor for one session, handled by `_train`.

        Trains the stored predictor for a single session according to the
        protocol in `_train`. Stores any returned quantities eg. losses
        in the `sessions` attribute.

        Args:
            Xs (Iterable):
                Examples data.
            Ys (Iterable):
                Label data that is targeted for metrics.
            session (str):
                Name of training session for storing in losses. default None,
                use clock time.
            metric (str):
                Metric to use, a key in UncertaintyModel.metrics or a metric
                object that takes as input true, predicted, and uncertainty
                values.
            **kwargs:
                Keyword arguments to pass to `_train` and assign non-default \
                training parameters.
        """
        if session is not None:
            sname = session
        else:
            sname = 'Starttime: ' + str(time.clock())
        metric = self._get_metric(metric)

        Xs_, Ys_ = self.check(Xs, Ys)
        losses = self._train(Xs_, Ys_, metric=metric, **kwargs)
        self.sessions[sname] = losses
        return

    def _train(self,
               Xs: Array,
               Ys: Array,
<<<<<<< HEAD
               *args,
=======
>>>>>>> f88620b1
               metric: Callable = None,
               **kwargs) -> Any:
        """Train the predictor.

        Must be implimented in child class. Trains the stored predictor
        and returns any losses or desired metrics. Up to child to accept
        metric.

        Args:
            Xs (Array):
                Examples data to train on.
            Ys (Array):
                Label data that is targeted for metrics for training.
            metric (callable):
                Metric to use, takes true, predicted, uncertainties to
                compute a score.
<<<<<<< HEAD
            *args:
                Positional arguments to be defined by child.
=======
>>>>>>> f88620b1
            **kwargs:
                Keyword arguments to assign non-default training parameters or
                pass to nested functions.

        Returns:
            any:
                Desired tracking of losses during training. Not implimented
                here, and returns None.
        """
<<<<<<< HEAD
        raise NotImplimented(self)
=======
        raise NotImplimented(sys._getframe().f_code.co_name, self)
>>>>>>> f88620b1
        losses = None
        return losses

    def predict(self,
                Xs: Iterable,
                uc_threshold: float = None,
                **kwargs) -> Tuple[Array]:
        """Make predictions on a set of data and return predictions and
        uncertainty arrays.

        For a set of incoming data, check it and make predictions with the
        stored model according to `_predict`. Optionally flag predictions whose
        uncertainties excede a desired threshhold.

        Args:
            Xs (Iterable):
                Examples data to make predictions of.
            uc_threshold (float): acceptible amount of uncertainty.
                Predictions of higher ucertainty values will be flagged
            **kwargs: keyword arguments to pass to `_predict`

        Returns:
            predictions (ndarray): predictions with the same length as Xs
            uncertainties (ndarray):
                uncertainties on returned predictions, same length
            (optional) flags (ndarray): bools of uncertain predictions higher
                than threshhold of same length as predictions.
        """
        Xs_ = self.check(Xs)
        if uc_threshold is not None:
            try:
                thresh = numpy.float64(uc_threshold)
            except ValueError:
                raise TypeError(
                    'The threshold ({}) cannot be made a float.'.format(
                        uc_threshold)
                )
        else:
            pass

        predictions, uncertainties = self._predict(Xs_, **kwargs)
        predictions = numpy.array(predictions).reshape(len(Xs), *self.yshape)
        uncertainties = numpy.array(uncertainties).reshape(
            len(Xs), *self.yshape)
        try:
            uncertainties = uncertainties.astype(numpy.float64)
        except ValueError:
            raise TypeError('Uncertainties are not numeric. Check the return\
 of the _predict method.')

        if uc_threshold is not None:
            flags = uncertainties > thresh
            return predictions, uncertainties, flags
        else:
            return predictions, uncertainties

    def _predict(self,
                 Xs: Array,
                 **kwargs):
        """Make predictions on a set of data and return predictions and
        uncertainty arrays.

        Must be implimented by child class. Makes predictions on data using
        model at self.model and any other stored objects.

        Args:
            Xs (ndarray):
                Example data to make predictions on.
            **kwargs:
                Keyword arguments for predicting.

        Returns:
            predictions (ndarray): predictions with the same length as Xs
            uncertainties (ndarray):
                uncertainties on returned predictions, same length
        """
<<<<<<< HEAD
        raise NotImplimented(self)
=======
        raise NotImplimented(sys._getframe().f_code.co_name, self)
>>>>>>> f88620b1
        predictions, uncertainties = None, None
        return predictions, uncertainties

    def _get_metric(self, metric_in: Union[None, Callable, str]):
        """Accesses gandy metrics to retrieve the correct metric depending on
<<<<<<< HEAD
        input
=======
        input.
>>>>>>> f88620b1

        Args:
            metric_in (str, callable, None):
                metric name to get or callable to use"""
        # if statement, None, string, callable
        if metric_in is None:
            metric_out = None
        elif callable(metric_in):
            metric_out = metric_in
        elif isinstance(metric_in, str):
            if hasattr(self.metrics, metric_in):
                metric_out = getattr(self.metrics, metric_in)
            else:
                raise AttributeError('gandy has no metric called {}'.format(
                    metric_in)
                )
        else:
            raise ValueError('Unable to parse metric')
        return metric_out

    def score(self,
              Xs: Iterable,
              Ys: Iterable,
              metric: Union[str, Callable],
              **kwargs) -> Tuple[float, Array]:
        """Make predictions and score the results according to a defined metric.

        For a set of labeled example data, use the the defined `_predict`
        method to make predictions on the data. Then, compare them to the true
        labels according to a desired metric.

        Args:
            Xs (Iterable):
                Examples data to make predictions on.
            Ys (Iterable):
                Labels of data.
            metric (str):
                Metric to use, a key in UncertaintyModel.metrics or a metric
                object that takes as input true, predicted, and uncertainty
                values.
            **kwargs: keyword arguments to pass to `_predict`

        Returns:
            float:
                Total score according to metric.
            ndarray:
                Score array for each prediction.
        """
        metric = self._get_metric(metric)
        Xs_, Ys_ = self.check(Xs, Ys)

        predictions, uncertainties = self.predict(Xs_, **kwargs)

        metric_value, metric_values = metric(Ys_, predictions, uncertainties)
        metric_values = numpy.array(metric_values).astype(numpy.float64)
        metric_values = metric_values.reshape(len(Xs), -1)
<<<<<<< HEAD

=======
>>>>>>> f88620b1
        return metric_value, metric_values

    def save(self,
             filename: str,
             **kwargs):
        """Save the model out of memory to the hard drive. Must be overloaded
        by child.

        Args:
            filename (str):
                path to save model to, no extension
        """
<<<<<<< HEAD
        raise NotImplimented(self)
=======
        raise NotImplimented(sys._getframe().f_code.co_name, self)
>>>>>>> f88620b1
        return

    @classmethod
    def load(cls,
             filename: str,
             **kwargs):
        """Load a model from hardrive at filename.

        Must be overloaded by child.

        Args:
            filename (str):
                path of file to load

        Returns:
            instance of class: the loaded UncertaintyModel
        """
<<<<<<< HEAD
        raise NotImplimented(cls)
=======
        raise NotImplimented(sys._getframe().f_code.co_name, cls)
>>>>>>> f88620b1
        instance = None
        return instance

    @property
    def model(self):
        """predictor: the overall predictor model"""
        return self._model

    @model.setter
    def model(self, new_model):
        # raise exception does not support direct setting, use build function
        raise RuntimeError(
            'Do not set the model directly, execute the build method')
        return

    @model.deleter
    def model(self):
        # print message about deleting model, build needs to be ran
        if self._model is not None:
            print('WARNING: model no longer valid, deleting. Rerun build()')
        self._model = None
        return

    @property
    def xshape(self):
        """tuple of int: shape of example features"""
        return self._xshape

    @xshape.setter
    def xshape(self, new_xshape):
        # test new shape, delete model
        if isinstance(new_xshape, tuple):
            if all([isinstance(dim, int) for dim in new_xshape]):
                pass
            else:
                raise TypeError('Non-int dimension found in xshape input')
        else:
            raise TypeError('xshape must be a tuple (dims of an x datum)')
        self._xshape = new_xshape
        del self.model
        return

    @property
    def yshape(self):
        """tuple of int: shape of example label"""
        return self._yshape

    @yshape.setter
    def yshape(self, new_yshape):
        # test new shape, delete model
        if isinstance(new_yshape, tuple):
            if all([isinstance(dim, int) for dim in new_yshape]):
                pass
            else:
                raise TypeError('Non-int dimension found in yshape input')
        else:
            raise TypeError('yshape must be a tuple (dims of a y datum)')
        self._yshape = new_yshape
        del self.model
        return<|MERGE_RESOLUTION|>--- conflicted
+++ resolved
@@ -11,10 +11,7 @@
 """
 
 # imports
-<<<<<<< HEAD
-=======
 import sys
->>>>>>> f88620b1
 import time
 from typing import Tuple, Iterable, Any, Type, Callable, Union
 
@@ -31,14 +28,6 @@
     methods.
 
     Args:
-<<<<<<< HEAD
-        inst - the class instance that raises this exception
-    """
-
-    def __init__(self, inst):
-        self.message = """This method has not yet been implimented by
- this class: `{}`.""".format(inst.__class__)
-=======
         inst (object): the class instance that raises this exception
         caller (str): method name
     """
@@ -46,7 +35,6 @@
     def __init__(self, inst, caller):
         self.message = """This method {} has not yet been implimented by
  this class: `{}`.""".format(caller, inst.__class__)
->>>>>>> f88620b1
         super().__init__(self.message)
         return
 
@@ -73,15 +61,6 @@
             keyword arguments to pass to the build method
 
     Attributes:
-<<<<<<< HEAD
-        sessions (list of tuple):
-            Stored losses from training sessions. When train is called, a new
-            tuple is appended of (session name, losses) where losses is
-            determined by the output of _train.
-    """
-    metrics = gandy.quality_est.metrics
-    """Available metrics defined in gandy.metrics"""
-=======
         sessions (dict):
             Stored losses from training sessions. When train is called, a new
             item is added of `session name`: `losses` where losses is
@@ -89,7 +68,6 @@
     """
     metrics = gandy.quality_est.metrics
     """Available metrics defined in gandy.quality_est.metrics.metrics"""
->>>>>>> f88620b1
 
     def __init__(self,
                  xshape: Tuple[int],
@@ -195,11 +173,7 @@
             None:
                 children will return the predictor
         """
-<<<<<<< HEAD
-        raise NotImplimented(self)
-=======
         raise NotImplimented(sys._getframe().f_code.co_name, self)
->>>>>>> f88620b1
         model = None
         return model
 
@@ -245,10 +219,6 @@
     def _train(self,
                Xs: Array,
                Ys: Array,
-<<<<<<< HEAD
-               *args,
-=======
->>>>>>> f88620b1
                metric: Callable = None,
                **kwargs) -> Any:
         """Train the predictor.
@@ -265,11 +235,6 @@
             metric (callable):
                 Metric to use, takes true, predicted, uncertainties to
                 compute a score.
-<<<<<<< HEAD
-            *args:
-                Positional arguments to be defined by child.
-=======
->>>>>>> f88620b1
             **kwargs:
                 Keyword arguments to assign non-default training parameters or
                 pass to nested functions.
@@ -279,11 +244,7 @@
                 Desired tracking of losses during training. Not implimented
                 here, and returns None.
         """
-<<<<<<< HEAD
-        raise NotImplimented(self)
-=======
         raise NotImplimented(sys._getframe().f_code.co_name, self)
->>>>>>> f88620b1
         losses = None
         return losses
 
@@ -360,21 +321,13 @@
             uncertainties (ndarray):
                 uncertainties on returned predictions, same length
         """
-<<<<<<< HEAD
-        raise NotImplimented(self)
-=======
         raise NotImplimented(sys._getframe().f_code.co_name, self)
->>>>>>> f88620b1
         predictions, uncertainties = None, None
         return predictions, uncertainties
 
     def _get_metric(self, metric_in: Union[None, Callable, str]):
         """Accesses gandy metrics to retrieve the correct metric depending on
-<<<<<<< HEAD
-        input
-=======
         input.
->>>>>>> f88620b1
 
         Args:
             metric_in (str, callable, None):
@@ -431,10 +384,6 @@
         metric_value, metric_values = metric(Ys_, predictions, uncertainties)
         metric_values = numpy.array(metric_values).astype(numpy.float64)
         metric_values = metric_values.reshape(len(Xs), -1)
-<<<<<<< HEAD
-
-=======
->>>>>>> f88620b1
         return metric_value, metric_values
 
     def save(self,
@@ -447,11 +396,7 @@
             filename (str):
                 path to save model to, no extension
         """
-<<<<<<< HEAD
-        raise NotImplimented(self)
-=======
         raise NotImplimented(sys._getframe().f_code.co_name, self)
->>>>>>> f88620b1
         return
 
     @classmethod
@@ -469,11 +414,7 @@
         Returns:
             instance of class: the loaded UncertaintyModel
         """
-<<<<<<< HEAD
-        raise NotImplimented(cls)
-=======
         raise NotImplimented(sys._getframe().f_code.co_name, cls)
->>>>>>> f88620b1
         instance = None
         return instance
 
