--- conflicted
+++ resolved
@@ -10,11 +10,7 @@
 # import tensorflow as tf
 
 # typing imports
-<<<<<<< HEAD
 from typing import Any, Callable, Type
-=======
-from typing import Any, Type
->>>>>>> 584f6967
 
 # typing
 import numpy
@@ -38,12 +34,8 @@
     https://keras.io/examples/keras_recipes/bayesian_neural_networks/
     for a guide to implementing a BNN with Keras.
     """
-
-<<<<<<< HEAD
+            
     def prior(kernel_size, bias_size, dtype=None) -> Callable:
-=======
-    def prior(kernel_size, bias_size, dtype=None):
->>>>>>> 584f6967
         '''
         Arguments:
             kernel_size
@@ -72,11 +64,7 @@
     # Define variational posterior weight distribution as multivariate
     # Gaussian. Note that the learnable parameters for this
     # distribution are the means, variances, and covariances.
-<<<<<<< HEAD
     def posterior(kernel_size, bias_size, dtype=None) -> Callable:
-=======
-    def posterior(kernel_size, bias_size, dtype=None):
->>>>>>> 584f6967
         '''
         Arguments:
             kernel_size
@@ -120,11 +108,7 @@
         # return -estimated_distribution.log_prob(targets)
 
     # overridden method from UncertaintyModel class
-<<<<<<< HEAD
     def _build(self, *args, **kwargs) -> Callable:
-=======
-    def _build(self, *args, **kwargs):
->>>>>>> 584f6967
         '''
         Construct the model.
         User has the option to specify:
