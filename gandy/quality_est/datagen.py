--- conflicted
+++ resolved
@@ -11,12 +11,6 @@
 from deepchem.molnet import load_qm9
 
 
-<<<<<<< HEAD
-	x1 = np.random.uniform(0, 10, 10000)
-	x2 = np.random.uniform(0, 10, 10000)
-	mu = 0
-	sigma = (x1+x2)/10
-=======
 def generate_analytical_data(to_csv=True):
     """
     Generate noisy analytical data.
@@ -25,13 +19,13 @@
     creates and analytical target value using the f function,
     and then adds noise to that value using g.
     """
-    x1 = np.random.uniform(0, 1000, 1000)
-    x2 = np.random.uniform(0, 1000, 1000)
+    x1 = np.random.uniform(0, 10, 10000)
+    x2 = np.random.uniform(0, 10, 10000)
     mu = 0
-    sigma = (x1 + x2) / 2
+    sigma = (x1 + x2) / 100
 
     def f(x1, x2):
-        f_data = np.sin(x1) + np.cos(x2)
+        f_data = 2*x1 + x2
         return f_data
 
     def g(x1, x2):
@@ -40,20 +34,12 @@
 
     noise = g(x1, x2)
     y = f(x1, x2) + noise
->>>>>>> 59da2cb4
 
     gen_data = pd.DataFrame({'X1': x1, 'X2': x2, 'Y': y})
 
-<<<<<<< HEAD
-	def g(x1, x2):
-    		g_data = np.random.normal(mu, np.abs(sigma), 10000)
-    		return g_data
-=======
     if to_csv:
         gen_data.to_csv("analytical_data.csv", index=False, sep=',')
         # read in using gen_data = pd.read_csv("analytical_data.csv")
->>>>>>> 59da2cb4
-
     return gen_data, noise
 
 
